{
  "name": "house-of-humanities",
  "version": "0.1.0",
  "private": true,
  "type": "module",
  "scripts": {
    "dev": "vite",
    "build": "tsc -b && vite build",
    "lint": "eslint .",
    "preview": "vite preview",
    "test": "react-scripts test"
  },
  "dependencies": {
    "framer-motion": "^12.23.0",
    "lucide-react": "^0.525.0",
    "react": "^19.1.0",
    "react-dom": "^19.1.0",
    "react-icons": "^5.5.0",
    "react-router-dom": "^7.6.3",
<<<<<<< HEAD
    "react-scripts": "^5.0.1",
=======
>>>>>>> 37ab3c13
    "react-toastify": "^10.0.5",
    "web-vitals": "^2.1.4"
  },
  "devDependencies": {
    "@tailwindcss/forms": "^0.5.10",
    "@tailwindcss/postcss": "^4.1.11",
    "@tailwindcss/typography": "^0.5.16",
    "@testing-library/jest-dom": "^6.6.3",
    "@testing-library/react": "^16.3.0",
    "@types/jest": "^30.0.0",
    "@types/react": "^19.1.8",
    "@types/react-dom": "^19.1.6",
    "@vitejs/plugin-react": "^4.5.2",
    "autoprefixer": "^10.4.21",
    "eslint": "^9.29.0",
    "eslint-plugin-react-hooks": "^5.2.0",
    "eslint-plugin-react-refresh": "^0.4.20",
    "jest": "^30.0.3",
    "postcss": "^8.5.6",
    "tailwindcss": "^3.4.1",
    "typescript": "^5.8.3",
    "vite": "^7.0.0"
  },
  "browserslist": {
    "production": [
      ">0.2%",
      "not dead",
      "not op_mini all"
    ],
    "development": [
      "last 1 chrome version",
      "last 1 firefox version",
      "last 1 safari version"
    ]
  }
}<|MERGE_RESOLUTION|>--- conflicted
+++ resolved
@@ -17,10 +17,7 @@
     "react-dom": "^19.1.0",
     "react-icons": "^5.5.0",
     "react-router-dom": "^7.6.3",
-<<<<<<< HEAD
     "react-scripts": "^5.0.1",
-=======
->>>>>>> 37ab3c13
     "react-toastify": "^10.0.5",
     "web-vitals": "^2.1.4"
   },
