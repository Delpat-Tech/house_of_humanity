import React from "react";
import { motion } from "framer-motion";
import { useNavigate } from "react-router-dom";

const HeroHome: React.FC = () => {
  const navigate = useNavigate();
  return (
    <section
      className="relative w-full h-screen bg-cover bg-center bg-no-repeat flex items-center"
      style={{ backgroundImage: "url('/images/HeroHOH.jpg')" }}
    >
      {/* Enhanced Overlay */}
      <div className="absolute inset-0 bg-gradient-to-r from-black/60 via-black/40 to-black/20 z-0"></div>

      {/* Content */}
      <div className="relative z-10 w-full h-full flex flex-col justify-center items-center px-4 sm:px-6 md:px-8">
        <div className="max-w-4xl mx-auto text-center">
          {/* Logo Section */}
          <motion.div
            initial={{ opacity: 0, y: 30 }}
            whileInView={{ opacity: 1, y: 0 }}
            transition={{ duration: 0.8, ease: "easeOut" }}
            viewport={{ once: true, amount: 0.3 }}
            className="mb-3 sm:mb-4 md:mb-6 flex justify-center"
          >
            <div className="relative">
              {/* Logo background for better visibility */}
              <div className="absolute inset-0 bg-white/10 backdrop-blur-sm rounded-2xl -m-2 sm:-m-3"></div>
              <img
                src="/images/HeroSectionLogo.png"
                alt="House of Humanity Logo"
                className="relative z-10 w-full max-w-[8rem] sm:max-w-[10rem] md:max-w-[12rem] lg:max-w-[14rem] xl:max-w-[16rem] drop-shadow-2xl"
              />
            </div>
          </motion.div>

          {/* Main Content */}
          <div className="space-y-2 sm:space-y-3 md:space-y-4">
            {/* Tagline */}
            <motion.p
              className="text-base sm:text-lg md:text-xl lg:text-2xl text-primary-blue font-semibold"
              initial={{ opacity: 0, y: 40 }}
              whileInView={{ opacity: 1, y: 0 }}
              transition={{ delay: 0.2, duration: 0.7, ease: "easeOut" }}
              viewport={{ once: true, amount: 0.3 }}
            >
              Building a Better World
            </motion.p>

            {/* Main Heading */}
            <motion.h1
              className="text-xl sm:text-2xl md:text-3xl lg:text-4xl xl:text-5xl font-bold leading-tight text-white drop-shadow-lg"
              initial={{ opacity: 0, y: 60 }}
              whileInView={{ opacity: 1, y: 0 }}
              transition={{ delay: 0.4, duration: 0.9, ease: "easeOut" }}
              viewport={{ once: true, amount: 0.3 }}
            >
              Empowering Today for a{" "}
              <span className="text-fresh-green">Healthier Society</span>{" "}
              and a{" "}
              <span className="text-primary-blue">Sustainable Tomorrow</span>
            </motion.h1>

            {/* Description */}
            <motion.p
              className="text-xs sm:text-sm md:text-base lg:text-lg text-gray-200 max-w-2xl mx-auto leading-relaxed"
              initial={{ opacity: 0, y: 40 }}
              whileInView={{ opacity: 1, y: 0 }}
              transition={{ delay: 0.6, duration: 0.7, ease: "easeOut" }}
              viewport={{ once: true, amount: 0.3 }}
            >
              Join us in creating lasting positive change through education, healthcare, 
              and sustainable development initiatives that transform lives and communities.
            </motion.p>

            {/* Enhanced Buttons */}
            <motion.div
              className="flex flex-col sm:flex-row gap-2 sm:gap-3 justify-center items-center mt-3 sm:mt-4"
              initial={{ opacity: 0, y: 40 }}
              whileInView={{ opacity: 1, y: 0 }}
              transition={{ delay: 0.8, duration: 0.9, ease: "easeOut" }}
              viewport={{ once: true, amount: 0.3 }}
            >
              <motion.button
                whileHover={{ scale: 1.05, y: -2 }}
                whileTap={{ scale: 0.95 }}
<<<<<<< HEAD
                className="px-8 py-4 rounded-xl bg-primary-blue text-white text-lg font-semibold shadow-lg hover:shadow-xl transition-all duration-300 border-2 border-primary-blue hover:bg-white hover:text-primary-blue"
                onClick={() => navigate("/about-us")}
=======
                className="px-4 sm:px-6 py-2 sm:py-3 rounded-xl bg-primary-blue text-white text-xs sm:text-sm md:text-base font-semibold shadow-lg hover:shadow-xl transition-all duration-300 border-2 border-primary-blue hover:bg-white hover:text-primary-blue"
                onClick={() => navigate("/about")}
>>>>>>> 7376289f
              >
                Who We Are
              </motion.button>

              <motion.button
                whileHover={{ scale: 1.05, y: -2 }}
                whileTap={{ scale: 0.95 }}
<<<<<<< HEAD
                className="px-8 py-4 rounded-xl bg-transparent text-white text-lg font-semibold shadow-lg hover:shadow-xl transition-all duration-300 border-2 border-white hover:bg-white hover:text-dark-gray"
                onClick={() => navigate("/contact-us")}
=======
                className="px-4 sm:px-6 py-2 sm:py-3 rounded-xl bg-transparent text-white text-xs sm:text-sm md:text-base font-semibold shadow-lg hover:shadow-xl transition-all duration-300 border-2 border-white hover:bg-white hover:text-dark-gray"
                onClick={() => navigate("/contact")}
>>>>>>> 7376289f
              >
                Contact Us
              </motion.button>
            </motion.div>

            {/* Call to Action */}
            <motion.div
              className="mt-2 sm:mt-3 md:mt-4"
              initial={{ opacity: 0, y: 40 }}
              whileInView={{ opacity: 1, y: 0 }}
              transition={{ delay: 1.0, duration: 0.7, ease: "easeOut" }}
              viewport={{ once: true, amount: 0.3 }}
            >
              <motion.button
                whileHover={{ scale: 1.05, y: -2 }}
                whileTap={{ scale: 0.95 }}
<<<<<<< HEAD
                className="px-10 py-4 rounded-xl bg-fresh-green text-white text-lg font-bold shadow-lg hover:shadow-xl transition-all duration-300 border-2 border-fresh-green hover:bg-white hover:text-fresh-green"
                onClick={() => navigate("/donate-for-a-cause")}
=======
                className="px-6 sm:px-8 py-2 sm:py-3 rounded-xl bg-fresh-green text-white text-xs sm:text-sm md:text-base font-bold shadow-lg hover:shadow-xl transition-all duration-300 border-2 border-fresh-green hover:bg-white hover:text-fresh-green"
                onClick={() => navigate("/donate")}
>>>>>>> 7376289f
              >
                Make a Difference Today
              </motion.button>
            </motion.div>
          </div>
        </div>
      </div>

      {/* Scroll Indicator */}
      <motion.div
        className="absolute bottom-12 sm:bottom-12 md:bottom-10 left-1/2 transform -translate-x-1/2 z-10"
        initial={{ opacity: 0, y: 20 }}
        whileInView={{ opacity: 1, y: 0 }}
        transition={{ delay: 1.2, duration: 0.7, ease: "easeOut" }}
        viewport={{ once: true, amount: 0.3 }}
      >
        <motion.div
          animate={{ y: [0, 10, 0] }}
          transition={{ duration: 2, repeat: Infinity, ease: "easeInOut" }}
          className="w-6 h-10 border-2 border-white rounded-full flex justify-center"
        >
          <motion.div
            animate={{ y: [0, 12, 0] }}
            transition={{ duration: 2, repeat: Infinity, ease: "easeInOut" }}
            className="w-1 h-3 bg-white rounded-full mt-2"
          />
        </motion.div>
      </motion.div>
    </section>
  );
};

export default HeroHome;<|MERGE_RESOLUTION|>--- conflicted
+++ resolved
@@ -6,64 +6,55 @@
   const navigate = useNavigate();
   return (
     <section
-      className="relative w-full h-screen bg-cover bg-center bg-no-repeat flex items-center"
+      className="relative w-full min-h-[70vh] bg-cover bg-center bg-no-repeat h-[38rem]"
       style={{ backgroundImage: "url('/images/HeroHOH.jpg')" }}
     >
-      {/* Enhanced Overlay */}
-      <div className="absolute inset-0 bg-gradient-to-r from-black/60 via-black/40 to-black/20 z-0"></div>
+      {/* Overlay */}
+      <div className="absolute inset-0 bg-orange-300/20 z-0"></div>
 
       {/* Content */}
-      <div className="relative z-10 w-full h-full flex flex-col justify-center items-center px-4 sm:px-6 md:px-8">
-        <div className="max-w-4xl mx-auto text-center">
-          {/* Logo Section */}
-          <motion.div
-            initial={{ opacity: 0, y: 30 }}
-            whileInView={{ opacity: 1, y: 0 }}
-            transition={{ duration: 0.8, ease: "easeOut" }}
-            viewport={{ once: true, amount: 0.3 }}
-            className="mb-3 sm:mb-4 md:mb-6 flex justify-center"
-          >
-            <div className="relative">
-              {/* Logo background for better visibility */}
-              <div className="absolute inset-0 bg-white/10 backdrop-blur-sm rounded-2xl -m-2 sm:-m-3"></div>
-              <img
-                src="/images/HeroSectionLogo.png"
-                alt="House of Humanity Logo"
-                className="relative z-10 w-full max-w-[8rem] sm:max-w-[10rem] md:max-w-[12rem] lg:max-w-[14rem] xl:max-w-[16rem] drop-shadow-2xl"
-              />
-            </div>
-          </motion.div>
-
-          {/* Main Content */}
-          <div className="space-y-2 sm:space-y-3 md:space-y-4">
-            {/* Tagline */}
+      <div className="relative z-10 flex flex-col justify-between h-full px-6 sm:px-10 md:px-20 md:py-10 py-6">
+        {/* Top Logo */}
+        <motion.div
+          initial={{ opacity: 0, y: 50 }}
+          whileInView={{ opacity: 1, y: 0 }}
+          transition={{ duration: 0.8, ease: "easeOut" }}
+          viewport={{ once: false, amount: 0.3 }}
+        >
+          <img
+            src="/images/HeroSectionLogo.png"
+            alt="logo"
+            className="w-full max-w-[20rem] sm:max-w-[24rem] md:max-w-[28rem] lg:max-w-[32rem]"
+          />
+        </motion.div>
+``
+        {/* Bottom Row */}
+        <div className="flex flex-col md:flex-row md:justify-between md:items-end  gap-6 mt-6 md:mt-auto">
+          {/* Heading Section */}
+          <div className="max-w-[61rem]">
             <motion.p
-              className="text-base sm:text-lg md:text-xl lg:text-2xl text-primary-blue font-semibold"
+              className="text-xl sm:text-2xl md:text-3xl text-blue-500 font-semibold mb-2"
               initial={{ opacity: 0, y: 40 }}
               whileInView={{ opacity: 1, y: 0 }}
-              transition={{ delay: 0.2, duration: 0.7, ease: "easeOut" }}
-              viewport={{ once: true, amount: 0.3 }}
+              transition={{ delay: 0.3, duration: 0.7, ease: "easeOut" }}
+              viewport={{ once: false, amount: 0.3 }}
             >
               Building a Better World
             </motion.p>
-
-            {/* Main Heading */}
             <motion.h1
-              className="text-xl sm:text-2xl md:text-3xl lg:text-4xl xl:text-5xl font-bold leading-tight text-white drop-shadow-lg"
+              className="text-3xl sm:text-4xl md:text-5xl lg:text-6xl font-bold max-w-full bg-gradient-to-r from-blue-700 via-teal-600 to-green-600 bg-clip-text text-transparent  tracking-normal"
               initial={{ opacity: 0, y: 60 }}
               whileInView={{ opacity: 1, y: 0 }}
-              transition={{ delay: 0.4, duration: 0.9, ease: "easeOut" }}
-              viewport={{ once: true, amount: 0.3 }}
+              transition={{ delay: 0.6, duration: 0.9, ease: "easeOut" }}
+              viewport={{ once: false, amount: 0.3 }}
             >
-              Empowering Today for a{" "}
-              <span className="text-fresh-green">Healthier Society</span>{" "}
-              and a{" "}
-              <span className="text-primary-blue">Sustainable Tomorrow</span>
+              Empowering Today for a Healthier Society and a Sustainable
+              Tomorrow.
             </motion.h1>
 
             {/* Description */}
             <motion.p
-              className="text-xs sm:text-sm md:text-base lg:text-lg text-gray-200 max-w-2xl mx-auto leading-relaxed"
+              className="text-lg sm:text-xl md:text-2xl text-gray-200 max-w-4xl mx-auto leading-relaxed"
               initial={{ opacity: 0, y: 40 }}
               whileInView={{ opacity: 1, y: 0 }}
               transition={{ delay: 0.6, duration: 0.7, ease: "easeOut" }}
@@ -75,7 +66,7 @@
 
             {/* Enhanced Buttons */}
             <motion.div
-              className="flex flex-col sm:flex-row gap-2 sm:gap-3 justify-center items-center mt-3 sm:mt-4"
+              className="flex flex-col sm:flex-row gap-4 sm:gap-6 justify-center items-center"
               initial={{ opacity: 0, y: 40 }}
               whileInView={{ opacity: 1, y: 0 }}
               transition={{ delay: 0.8, duration: 0.9, ease: "easeOut" }}
@@ -84,13 +75,8 @@
               <motion.button
                 whileHover={{ scale: 1.05, y: -2 }}
                 whileTap={{ scale: 0.95 }}
-<<<<<<< HEAD
                 className="px-8 py-4 rounded-xl bg-primary-blue text-white text-lg font-semibold shadow-lg hover:shadow-xl transition-all duration-300 border-2 border-primary-blue hover:bg-white hover:text-primary-blue"
                 onClick={() => navigate("/about-us")}
-=======
-                className="px-4 sm:px-6 py-2 sm:py-3 rounded-xl bg-primary-blue text-white text-xs sm:text-sm md:text-base font-semibold shadow-lg hover:shadow-xl transition-all duration-300 border-2 border-primary-blue hover:bg-white hover:text-primary-blue"
-                onClick={() => navigate("/about")}
->>>>>>> 7376289f
               >
                 Who We Are
               </motion.button>
@@ -98,13 +84,8 @@
               <motion.button
                 whileHover={{ scale: 1.05, y: -2 }}
                 whileTap={{ scale: 0.95 }}
-<<<<<<< HEAD
                 className="px-8 py-4 rounded-xl bg-transparent text-white text-lg font-semibold shadow-lg hover:shadow-xl transition-all duration-300 border-2 border-white hover:bg-white hover:text-dark-gray"
                 onClick={() => navigate("/contact-us")}
-=======
-                className="px-4 sm:px-6 py-2 sm:py-3 rounded-xl bg-transparent text-white text-xs sm:text-sm md:text-base font-semibold shadow-lg hover:shadow-xl transition-all duration-300 border-2 border-white hover:bg-white hover:text-dark-gray"
-                onClick={() => navigate("/contact")}
->>>>>>> 7376289f
               >
                 Contact Us
               </motion.button>
@@ -112,7 +93,7 @@
 
             {/* Call to Action */}
             <motion.div
-              className="mt-2 sm:mt-3 md:mt-4"
+              className="mt-8 md:mt-12"
               initial={{ opacity: 0, y: 40 }}
               whileInView={{ opacity: 1, y: 0 }}
               transition={{ delay: 1.0, duration: 0.7, ease: "easeOut" }}
@@ -121,13 +102,8 @@
               <motion.button
                 whileHover={{ scale: 1.05, y: -2 }}
                 whileTap={{ scale: 0.95 }}
-<<<<<<< HEAD
                 className="px-10 py-4 rounded-xl bg-fresh-green text-white text-lg font-bold shadow-lg hover:shadow-xl transition-all duration-300 border-2 border-fresh-green hover:bg-white hover:text-fresh-green"
                 onClick={() => navigate("/donate-for-a-cause")}
-=======
-                className="px-6 sm:px-8 py-2 sm:py-3 rounded-xl bg-fresh-green text-white text-xs sm:text-sm md:text-base font-bold shadow-lg hover:shadow-xl transition-all duration-300 border-2 border-fresh-green hover:bg-white hover:text-fresh-green"
-                onClick={() => navigate("/donate")}
->>>>>>> 7376289f
               >
                 Make a Difference Today
               </motion.button>
@@ -135,27 +111,6 @@
           </div>
         </div>
       </div>
-
-      {/* Scroll Indicator */}
-      <motion.div
-        className="absolute bottom-12 sm:bottom-12 md:bottom-10 left-1/2 transform -translate-x-1/2 z-10"
-        initial={{ opacity: 0, y: 20 }}
-        whileInView={{ opacity: 1, y: 0 }}
-        transition={{ delay: 1.2, duration: 0.7, ease: "easeOut" }}
-        viewport={{ once: true, amount: 0.3 }}
-      >
-        <motion.div
-          animate={{ y: [0, 10, 0] }}
-          transition={{ duration: 2, repeat: Infinity, ease: "easeInOut" }}
-          className="w-6 h-10 border-2 border-white rounded-full flex justify-center"
-        >
-          <motion.div
-            animate={{ y: [0, 12, 0] }}
-            transition={{ duration: 2, repeat: Infinity, ease: "easeInOut" }}
-            className="w-1 h-3 bg-white rounded-full mt-2"
-          />
-        </motion.div>
-      </motion.div>
     </section>
   );
 };
