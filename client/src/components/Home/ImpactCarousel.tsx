--- conflicted
+++ resolved
@@ -10,13 +10,8 @@
 
 const Impact = () => {
   const settings = {
-<<<<<<< HEAD
     dots: true,
     // arrows: true,
-=======
-    dots: false,
-    arrows: true,
->>>>>>> 840051b6
     infinite: true,
     speed: 1000,
     autoplay: true,
@@ -48,7 +43,7 @@
           autoplay: true,
           autoplaySpeed: 4000,
           centerMode: true,
-          centerPadding: '40px',
+          centerPadding: "40px",
         },
       },
       {
@@ -62,7 +57,7 @@
           autoplay: true,
           autoplaySpeed: 4000,
           centerMode: true,
-          centerPadding: '20px',
+          centerPadding: "20px",
         },
       },
     ],
@@ -97,7 +92,6 @@
         >
           <div className="w-full max-w-full sm:max-w-2xl md:max-w-7xl">
             <Slider {...settings}>
-<<<<<<< HEAD
               {impactData.map((item, index: number) => {
                 return (
                   <div key={index} className="px-2 flex justify-center">
@@ -112,23 +106,12 @@
                   </div>
                 );
               })}
-=======
-              {impactData.map((item, index) => (
-                <div key={index} className="px-2 flex justify-center">
-                  <ImpactCard
-                    iconName={item.icon}
-                    count={item.number}
-                    title={item.project}
-                  />
-                </div>
-              ))}
->>>>>>> 840051b6
             </Slider>
           </div>
         </motion.div>
 
         {/* Custom styles for mobile dots */}
-        <style jsx>{`
+        <style>{`
           .slick-dots {
             bottom: -50px;
           }
