import React from "react";
import ImagePlaceholder from "../ui/ImagePlaceholder";

const Grooming: React.FC = () => {
  const stats = [
    { number: "400+", label: "Girls Groomed", icon: "👧" },
    { number: "30+", label: "Volunteers Involved", icon: "🙋‍♀️" },
    { number: "4", label: "Festive Seasons Covered", icon: "🎉" },
  ];

  const whatWeDo = [
    {
      title: "Festive Grooming Sessions",
      description:
        "Offer grooming, hygiene, and self-care support to underprivileged girls during festivals.",
      icon: "👱‍♀️",
    },
    {
      title: "Self-Confidence Building",
      description:
        "Boost confidence through makeovers, education, and celebration of dignity.",
      icon: "🌸",
    },
  ];

  return (
    <section id="grooming" className="mb-24 dark:text-gray-100">
      {/* Hero */}
      <div className="relative overflow-hidden bg-gradient-to-br from-pink-500 via-rose-400 to-purple-500 rounded-2xl mb-16 dark:from-gray-900 dark:via-pink-900 dark:to-purple-900">
        <div className="absolute inset-0 bg-black bg-opacity-20 dark:bg-opacity-60" />
        <div className="relative z-10 px-8 py-16 md:py-20">
          <div className="max-w-5xl mx-auto grid md:grid-cols-2 gap-12 items-center">
            <div>
              <span className="inline-block px-4 py-2 bg-white bg-opacity-20 rounded-full text-white text-sm font-semibold backdrop-blur-sm mb-6 dark:bg-gray-800 dark:bg-opacity-40">
                Hygiene & Dignity
              </span>
              <h1 className="text-4xl md:text-5xl font-extrabold text-white mb-6 leading-tight dark:text-pink-200">
                Project
                <span className="block text-rose-100 text-5xl md:text-6xl mt-2">
                  Grooming with Dignity
                </span>
              </h1>
              <p className="text-xl text-rose-100 mb-8 leading-relaxed">
                Helping girls feel seen, celebrated, and confident through
                festive hygiene and grooming initiatives.
              </p>
              <div className="flex flex-wrap gap-4 mb-8">
                {stats.map((stat, i) => (
                  <div
                    key={i}
                    className="bg-white bg-opacity-20 backdrop-blur-sm rounded-lg px-4 py-2"
                  >
                    <span className="text-white font-semibold">
                      {stat.number} {stat.label}
                    </span>
                  </div>
                ))}
              </div>
            </div>
            <div className="relative">
              <div className="transform rotate-3 hover:rotate-0 transition-transform duration-500">
                <img
                  src="/grooming-about.jpg"
                  alt="Grooming session"
                  className="rounded-xl shadow-2xl h-[28rem] border-4 border-white/20 object-cover"
                />
              </div>
            </div>
          </div>
        </div>
      </div>

      {/* About */}
      <div className="bg-white rounded-2xl shadow-xl p-8 md:p-12 my-16">
        <div className="max-w-4xl mx-auto">
          <div className="text-center mb-12">
            <h2 className="text-3xl md:text-4xl font-bold text-primary-blue mb-6 dark:text-pink-200">
              About Project Grooming
            </h2>
            <div className="w-24 h-1 bg-gradient-to-r from-fresh-green to-primary-blue mx-auto mb-6 dark:from-pink-700 dark:to-purple-700" />
          </div>
          <div className="grid md:grid-cols-2 gap-12 items-center">
            <div>
              <p className="text-lg text-dark-gray text-justify leading-relaxed mb-6">
                Project Grooming with Dignity was launched to uplift
                underprivileged girls through self-care, grooming, and hygiene
                support. We believe dignity begins with how one feels about
                themselves — especially during festivals when everyone deserves
                to feel beautiful and confident.
              </p>
              <div className="bg-gradient-to-r from-pink-50 to-purple-100 rounded-lg p-6">
                <h4 className="font-semibold text-rose-800 mb-2">
                  Our Mission
                </h4>
                <p className="text-primary-blue font-semibold text-lg">
                  To nurture confidence and dignity in girls from
                  underprivileged backgrounds through grooming and festive
                  self-care.
                </p>
              </div>
            </div>
            <div className="relative">
              <img
                src="/grooming.webp"
                alt="Girls grooming session"
                className="rounded-xl shadow-lg w-[36rem] object-cover"
              />
            </div>
          </div>
        </div>
      </div>

      {/* What We Do */}
      <div className="my-16">
        <div className="text-center mb-12">
          <h2 className="text-3xl md:text-4xl font-bold text-primary-blue mb-6">
            What We Do
          </h2>
          <div className="w-24 h-1 bg-gradient-to-r from-fresh-green to-primary-blue mx-auto mb-6" />
        </div>
        <div className="grid md:grid-cols-2 gap-8 text-center">
          {whatWeDo.map((item, idx) => (
            <div
              key={idx}
              className="bg-white rounded-xl shadow-lg p-8 hover:shadow-xl transition-all duration-300 hover:scale-105 group dark:bg-gray-900 dark:border dark:border-gray-700"
            >
              <div className="text-5xl mb-4 group-hover:scale-110 transition-transform duration-300">
                {item.icon}
              </div>
              <h4 className="text-xl font-bold text-primary-blue mb-4">
                {item.title}
              </h4>
              <p className="text-dark-gray text-justify">{item.description}</p>
            </div>
          ))}
        </div>
      </div>

      {/* Impact */}
      <div className="bg-gradient-to-br from-warm-light-blue/20 to-fresh-green/20 rounded-2xl p-8 md:p-12 mb-12">
        <div className="text-center mb-12">
          <h2 className="text-3xl md:text-4xl font-bold text-primary-blue mb-6">
            Our Impact
          </h2>
          <div className="w-24 h-1 bg-gradient-to-r from-fresh-green to-primary-blue mx-auto mb-6" />
          <p className="text-lg text-dark-gray text-justify max-w-3xl mx-auto">
            More than 400 girls have experienced festive grooming and self-care
            with dignity, supported by over 30 compassionate volunteers.
          </p>
        </div>
<<<<<<< HEAD
        <div className="grid grid-cols-1 md:grid-cols-3 gap-6">
=======
        <div className="grid grid-cols-1 sm:grid-cols-2 md:grid-cols-3 gap-4 md:gap-6">
>>>>>>> bb1c5882
          {stats.map((stat, index) => (
            <div
              key={index}
              className="text-center bg-white rounded-xl p-4 md:p-6 shadow-lg hover:shadow-xl transition-all duration-300 hover:scale-105 dark:bg-gray-900 dark:border dark:border-gray-700"
            >
              <div className="text-2xl md:text-3xl mb-2">{stat.icon}</div>
              <div className="text-base md:text-2xl font-bold text-primary-blue mb-1">{stat.number}</div>
              <div className="text-xs md:text-base text-dark-gray font-medium">{stat.label}</div>
            </div>
          ))}
        </div>
      </div>
    </section>
  );
};

export default Grooming;<|MERGE_RESOLUTION|>--- conflicted
+++ resolved
@@ -148,11 +148,7 @@
             with dignity, supported by over 30 compassionate volunteers.
           </p>
         </div>
-<<<<<<< HEAD
-        <div className="grid grid-cols-1 md:grid-cols-3 gap-6">
-=======
         <div className="grid grid-cols-1 sm:grid-cols-2 md:grid-cols-3 gap-4 md:gap-6">
->>>>>>> bb1c5882
           {stats.map((stat, index) => (
             <div
               key={index}
