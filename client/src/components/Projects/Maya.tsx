--- conflicted
+++ resolved
@@ -12,6 +12,11 @@
     { number: "365", label: "Days of Care", icon: "📅" },
     { number: "∞", label: "Hope & Healing", icon: "💫" },
   ];
+
+  const handleImageError = (e: React.SyntheticEvent<HTMLImageElement>) => {
+    e.currentTarget.src = "/placeholder-image.jpg"; // fallback image
+    // Or you could hide the image or show a placeholder component
+  };
 
   return (
     <section id="maya" className="mb-24">
@@ -57,11 +62,11 @@
                 </div>
                 <div className="relative">
                   <div className="transform rotate-3 hover:rotate-0 transition-transform duration-500">
-<<<<<<< HEAD
                     <img
                       src="/maya-hero.jpg"
                       alt="Children receiving care"
                       className="rounded-xl shadow-2xl w-full object-cover"
+                      onError={handleImageError}
                     />
                   </div>
                   <div className="absolute md:-bottom-12 md:-left-12 -left-4 -bottom-6 transform -rotate-6">
@@ -69,31 +74,8 @@
                       src="/maya-thumbnail.png"
                       alt="Children receiving care"
                       className="rounded-xl shadow-2xl w-1/2  object-cover"
+                      onError={handleImageError}
                     />
-=======
-                    {"/maya-hero.jpg" ? (
-                      <img
-                        src="/maya-hero.jpg"
-                        alt="Children receiving care"
-                        className="rounded-xl shadow-2xl w-full h-auto max-h-72 md:max-h-none object-cover"
-                        onError={e => { e.currentTarget.style.display = 'none'; e.currentTarget.parentElement.appendChild(document.createElement('div')); }}
-                      />
-                    ) : (
-                      <ImagePlaceholder text="Maya Hero" width="100%" height="288px" className="rounded-xl shadow-2xl" />
-                    )}
-                  </div>
-                  <div className="absolute -bottom-10 left-1/2 -translate-x-1/2 md:-bottom-12 md:-left-12 md:translate-x-0 transform -rotate-6 w-24 h-16 md:w-1/2 md:h-auto">
-                    {"/maya-thumbnail.png" ? (
-                      <img
-                        src="/maya-thumbnail.png"
-                        alt="Children receiving care"
-                        className="rounded-xl shadow-2xl w-full h-full object-cover"
-                        onError={e => { e.currentTarget.style.display = 'none'; e.currentTarget.parentElement.appendChild(document.createElement('div')); }}
-                      />
-                    ) : (
-                      <ImagePlaceholder text="Maya Thumbnail" width="100%" height="64px" className="rounded-xl shadow-2xl" />
-                    )}
->>>>>>> bb1c5882
                   </div>
                 </div>
               </div>
@@ -125,13 +107,8 @@
                   engaging activities.
                 </p>
                 <div className="bg-gradient-to-r from-warm-light-blue/20 to-fresh-green/20 rounded-lg p-6">
-<<<<<<< HEAD
                   <h4 className="font-semibold mb-2 dark:text-warm-light-blue">Our Mission</h4>
                   <p className="text-primary-blue dark:text-gray-200 font-semibold text-lg">
-=======
-                  <h4 className="font-semibold mb-2">Our Mission</h4>
-                  <p className="text-primary-blue font-semibold text-lg dark:text-gray-100">
->>>>>>> bb1c5882
                     At Project Maya, our mission is to provide holistic care for
                     children in pediatric wards by addressing their nutritional,
                     emotional, and psychological needs. We believe that every
@@ -141,16 +118,12 @@
                 </div>
               </div>
               <div className="relative">
-                {"/maya-about.jpg" ? (
-                  <img
-                    src="/maya-about.jpg"
-                    alt="Children receiving care"
-                    className="rounded-xl shadow-2xl w-full h-auto max-h-72 md:max-h-[400px] object-cover"
-                    onError={e => { e.currentTarget.style.display = 'none'; e.currentTarget.parentElement.appendChild(document.createElement('div')); }}
-                  />
-                ) : (
-                  <ImagePlaceholder text="Maya About" width="100%" height="288px" className="rounded-xl shadow-2xl" />
-                )}
+                <img
+                  src="/maya-about.jpg"
+                  alt="Children receiving care"
+                  className="rounded-xl shadow-2xl w-full h-auto max-h-72 md:max-h-[400px] object-cover"
+                  onError={handleImageError}
+                />
                 <div className="absolute -top-4 -right-4 bg-pink-500 text-white px-4 py-2 rounded-full text-sm font-semibold">
                   200+ Children Daily
                 </div>
