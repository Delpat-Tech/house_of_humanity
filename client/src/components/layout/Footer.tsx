import React from "react";
import { useNavigate } from "react-router-dom";
import {
  Facebook,
  Instagram,
  Linkedin,
  MapPin,
  Mail,
  Phone,
  ArrowRight,
} from "lucide-react";

const Footer = () => {
  const navigate = useNavigate();
  return (
    <footer className="bg-dark-gray dark:bg-gray-900 text-off-white dark:text-gray-200 relative overflow-hidden transition-colors duration-300">
      {/* Subtle background pattern */}
      <div className="absolute inset-0 opacity-5">
        <div className="absolute top-10 left-10 w-32 h-32 bg-primary-blue rounded-full blur-3xl"></div>
        <div className="absolute bottom-20 right-20 w-40 h-40 bg-fresh-green rounded-full blur-3xl"></div>
        <div className="absolute top-1/2 left-1/3 w-24 h-24 bg-warm-light-blue rounded-full blur-2xl"></div>
      </div>

      <div className="relative z-10 max-w-7xl mx-auto px-4 sm:px-6 lg:px-8 py-16">
        <div className="grid grid-cols-1 md:grid-cols-4 gap-12">
          {/* Brand Section */}
          <div className="space-y-6">
            <div className="flex items-center space-x-4">
              <a href="/" className="flex items-center space-x-3 group">
                <img
                  src="/HoHLogo.png"
                  alt="House of Humanity Logo"
                  className="h-16 w-auto"
                />
              </a>
            </div>
            <p className="text-off-white text-sm leading-relaxed font-light">
              House of Humanity is a youth-led organization dedicated to
              empowering communities through education, humanitarian aid, and
              social impact initiatives that foster dignity, equality, and
              opportunity for all.
            </p>
            <div className="pt-4">
              <a
<<<<<<< HEAD
                href="donate-for-a-cause"
                className="inline-flex items-center bg-primary-blue text-white dark:text-gray-200 px-8 py-3 rounded-full font-semibold text-sm dark:hover:text-dark-gray hover:bg-fresh-green hover:text-dark-gray hover:shadow-lg transform hover:scale-105 transition-all duration-300 group"
=======
                href="#donate"
                className="inline-flex items-center bg-primary-blue text-white !text-white px-8 py-3 rounded-full font-semibold text-sm hover:bg-fresh-green hover:text-dark-gray dark:hover:text-white hover:shadow-lg transform hover:scale-105 transition-all duration-300 group"
>>>>>>> 840051b6
              >
                <span className="!text-white">DONATE NOW</span>
                <ArrowRight className="w-4 h-4 ml-2 group-hover:translate-x-1 transition-transform duration-200 !text-white group-hover:text-dark-gray dark:group-hover:text-white" />
              </a>
            </div>
          </div>

          {/* Contact Section */}
          <div className="space-y-6">
            <h3 className="text-xl font-bold text-off-white relative">
              Contact
              <div className="absolute bottom-0 left-0 w-12 h-0.5 bg-primary-blue rounded-full mt-2"></div>
            </h3>
            <div className="space-y-4">
              <div className="flex items-start space-x-3">
                <div className="p-2 bg-warm-light-blue rounded-lg backdrop-blur-sm">
                  <MapPin className="w-5 h-5 text-primary-blue" />
                </div>
                <div className="text-off-white text-sm leading-relaxed">
                  <p className="font-medium text-off-white mb-1">Address</p>
                  <p>
                    B1/44 Somdutt park, Near Rajesh tower, Gotri road, Vadodara
                    - 390023
                  </p>
                </div>
              </div>
              <div className="flex items-center space-x-3">
                <div className="p-2 bg-warm-light-blue rounded-lg backdrop-blur-sm">
                  <Phone className="w-5 h-5 text-primary-blue" />
                </div>
                <p className="text-off-white text-sm">+91 99741 91811</p>
              </div>
              <div className="flex items-center space-x-3">
                <div className="p-2 bg-warm-light-blue rounded-lg backdrop-blur-sm">
                  <Mail className="w-5 h-5 text-primary-blue" />
                </div>
                <p className="text-off-white text-sm">
                  {" "}
                  Info@houseofhumanity.in
                </p>
              </div>
            </div>
          </div>

          {/* Quick Links Section */}
          <div className="space-y-6">
            <h3 className="text-xl font-bold text-off-white relative">
              Quick Links
              <div className="absolute bottom-0 left-0 w-12 h-0.5 bg-primary-blue rounded-full mt-2"></div>
            </h3>
            <ul className="space-y-3">
              {[
                { to: "/sitaare", text: "Our Programs" },
                { to: "/news-events", text: "Events" },
                { to: "/ways-to-donate", text: "Ways to Donate" },
                { to: "/milestones", text: "Impact" },
                { to: "/gallery", text: "Gallery" },
                { to: "/contact-us", text: "Contact Us" },
              ].map((link, index) => (
                <li key={index}>
                  <a
                    href={link.to}
                    className="flex items-center space-x-2 text-off-white hover:text-primary-blue transition-all duration-200 text-sm group hover:translate-x-1"
                  >
                    <ArrowRight className="w-3 h-3 text-fresh-green group-hover:text-primary-blue transition-colors duration-200" />
                    <span>{link.text}</span>
                  </a>
                </li>
              ))}
            </ul>
          </div>

          {/* Social Media Section */}
          <div className="space-y-6">
            <h3 className="text-xl font-bold text-off-white relative">
              Social Media
              <div className="absolute bottom-0 left-0 w-12 h-0.5 bg-primary-blue rounded-full mt-2"></div>
            </h3>
            <div className="space-y-4">
              {[
                {
                  Icon: Facebook,
                  name: "Facebook",
                  href: "https://www.facebook.com/houseofhumanityfoundation/",
                },
                {
                  Icon: Instagram,
                  name: "Instagram",
                  href: "https://www.instagram.com/houseofhumanitycharitabletrust/?hl=en",
                },
                {
                  Icon: Linkedin,
                  name: "LinkedIn",
                  href: "https://www.linkedin.com/company/house-of-humanity-charitable-trust/?originalSubdomain=in",
                },
              ].map(({ Icon, name, href }, index) => (
                <a
                  key={index}
                  href={href}
                  className="flex items-center space-x-3 text-off-white hover:text-primary-blue transition-all duration-200 group hover:translate-x-1"
                >
                  <div className="p-2 bg-warm-light-blue rounded-lg backdrop-blur-sm group-hover:bg-fresh-green transition-all duration-200">
                    <Icon className="w-5 h-5 text-primary-blue group-hover:text-dark-gray" />
                  </div>
                  <span className="text-sm font-medium">{name}</span>
                </a>
              ))}
            </div>

            {/* Newsletter Signup */}
            <div className="pt-4 space-y-3">
              <p className="text-off-white text-sm font-medium">Stay Updated</p>
              <div className="flex space-x-2">
                <input
                  type="email"
                  placeholder="Your email"
                  className="flex-1 px-3 py-2 text-sm bg-warm-light-blue dark:bg-gray-700 backdrop-blur-sm border border-primary-blue/20 dark:border-gray-600 rounded-lg text-dark-gray dark:text-gray-100 placeholder-dark-gray dark:placeholder-gray-400 focus:outline-none focus:ring-2 focus:ring-primary-blue/30 focus:border-transparent"
                />
                <button
                  onClick={() => navigate("/contact-us")}
                  className="px-4 py-2 bg-fresh-green text-dark-gray rounded-lg text-sm font-semibold hover:bg-primary-blue hover:text-white transition-colors duration-200"
                >
                  Subscribe
                </button>
              </div>
            </div>
          </div>
        </div>

        {/* Bottom Section */}
        <div className="mt-16 pt-8 border-t border-primary-blue/20 flex flex-col md:flex-row justify-between items-center space-y-4 md:space-y-0">
          <p className="text-off-white text-sm">
            © 2024 House of Humanity. All rights reserved.
          </p>
          <div className="flex space-x-6">
            {[
              { href: "#privacy", text: "Privacy Policy" },
              { href: "#terms", text: "Terms of Service" },
              { href: "#cookies", text: "Cookie Policy" },
            ].map((link, index) => (
              <a
                key={index}
                href={link.href}
                className="text-fresh-green hover:text-primary-blue text-sm transition-colors duration-200"
              >
                {link.text}
              </a>
            ))}
          </div>
        </div>
      </div>

      {/* Bottom accent line */}
      <div className="absolute bottom-0 left-0 right-0 h-1 bg-primary-blue"></div>
    </footer>
  );
};

export default Footer;<|MERGE_RESOLUTION|>--- conflicted
+++ resolved
@@ -42,13 +42,8 @@
             </p>
             <div className="pt-4">
               <a
-<<<<<<< HEAD
                 href="donate-for-a-cause"
                 className="inline-flex items-center bg-primary-blue text-white dark:text-gray-200 px-8 py-3 rounded-full font-semibold text-sm dark:hover:text-dark-gray hover:bg-fresh-green hover:text-dark-gray hover:shadow-lg transform hover:scale-105 transition-all duration-300 group"
-=======
-                href="#donate"
-                className="inline-flex items-center bg-primary-blue text-white !text-white px-8 py-3 rounded-full font-semibold text-sm hover:bg-fresh-green hover:text-dark-gray dark:hover:text-white hover:shadow-lg transform hover:scale-105 transition-all duration-300 group"
->>>>>>> 840051b6
               >
                 <span className="!text-white">DONATE NOW</span>
                 <ArrowRight className="w-4 h-4 ml-2 group-hover:translate-x-1 transition-transform duration-200 !text-white group-hover:text-dark-gray dark:group-hover:text-white" />
