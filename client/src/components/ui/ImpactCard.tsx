--- conflicted
+++ resolved
@@ -53,7 +53,6 @@
   const IconComponent = iconMap[icon.toLowerCase()] || FaGift;
 
   return (
-<<<<<<< HEAD
     <div className="w-[22rem] h-84 mb-12 pt-2 rounded-2xl bg-primary">
       <div className="w-[22rem] h-84 bg-white rounded-xl shadow-xl p-6 flex flex-col items-center border-t-4 border-teal-600">
         <div>
@@ -66,30 +65,10 @@
 
         {/* Heading */}
         <h3 className="text-[28px] text-dark-gray dark:text-gray-200 mb-6 font-bold">
-=======
-    <div className="w-full max-w-sm mx-auto md:w-96 h-64 md:h-80 mb-8 md:mb-12 pt-2 rounded-2xl bg-primary">
-      <div className="w-full h-full bg-white rounded-xl shadow-xl p-4 md:p-6 flex flex-col items-center border-t-4 border-teal-600">
-        {/* Decorative top element */}
-        <div className="-mt-6 md:-mt-[2.5rem] text-teal-600">
-          <svg 
-            width="32" 
-            height="32" 
-            viewBox="0 0 24 24" 
-            fill="currentColor"
-            className="md:w-10 md:h-10"
-          >
-            <path d="M7 10l5 5 5-5z"/>
-          </svg>
-        </div>
-
-        {/* Count/Number */}
-        <h3 className="text-xl md:text-[28px] mb-4 md:mb-6 font-bold text-center">
->>>>>>> 840051b6
           {count}
         </h3>
 
         {/* Impact icon */}
-<<<<<<< HEAD
         <div className="bg-teal-600 p-3 mb-6 text-4xl  rounded-full text-white">
           <IconComponent />
         </div>
@@ -105,16 +84,6 @@
             {impact}
           </p>
         </div>
-=======
-        <div className="bg-primary p-3 md:p-4 mb-4 md:mb-6 text-2xl md:text-4xl rounded-full text-white flex items-center justify-center">
-          {iconName}
-        </div>
-
-        {/* Title/Description */}
-        <p className="text-center mb-1 font-bold text-sm md:text-base leading-tight px-2">
-          {title}
-        </p>
->>>>>>> 840051b6
       </div>
     </div>
   );
