import React from "react";
import { useNavigate } from "react-router-dom";
import Button from "../components/ui/Button";
import ImagePlaceholder from "../components/ui/ImagePlaceholder";
import Bachpan from "../components/Projects/Bachpan";
import Raah from "../components/Projects/Raah";

const Education: React.FC = () => {
  const navigate = useNavigate();

  // Function to scroll to a specific section
  const scrollToSection = (sectionId: string) => {
    const element = document.getElementById(sectionId);
    if (element) {
      element.scrollIntoView({
        behavior: "smooth",
        block: "start",
      });
    }
  };

  const overallImpact = [
    { number: "1000+", label: "Children Reached", icon: "👶" },
    { number: "100", label: "Anganwadis Served", icon: "🏠" },
    { number: "200+", label: "Teachers Trained", icon: "👩‍🏫" },
    { number: "2", label: "Major Projects", icon: "🎯" },
  ];

  const getInvolvedOptions = [
    {
      title: "Support Education",
      description:
        "Partner with us to expand our educational programs and empower more children through quality education and creative development.",
      buttonText: "Become a Partner",
      accent: "from-fresh-green to-green-600",
    },
    {
      title: "Volunteer with Us",
      description:
        "Join our educational volunteers to provide direct support in teaching, mentoring, and creative activities for children in need.",
      buttonText: "Join as Volunteer",
      accent: "from-primary-blue to-blue-600",
    },
  ];

  return (
    <div className="container mx-auto px-4 py-12 mt-24">
      {/* Hero Section */}
      <div className="relative overflow-hidden bg-gradient-to-br from-fresh-green via-green-600 to-primary-blue rounded-2xl mb-16">
        <div className="absolute inset-0 bg-black bg-opacity-20"></div>
        <div className="relative z-10 px-8 py-16 md:py-24">
          <div className="max-w-5xl mx-auto">
            <div className="grid grid-cols-1 md:grid-cols-2 gap-8 items-center">
              <div>
                <div className="mb-6">
                  <span className="inline-block px-4 py-2 bg-white bg-opacity-20 rounded-full text-white text-sm font-semibold tracking-wide uppercase backdrop-blur-sm">
                    Education & Development
                  </span>
                </div>
                <h1 className="text-4xl md:text-5xl font-extrabold text-white mb-6 leading-tight">
                  Education
                  <span className="block text-yellow-200 text-5xl md:text-6xl">
                    Programs
                  </span>
                </h1>
                <p className="text-xl text-blue-100 mb-8 leading-relaxed capitalize">
                  Transforming lives through quality education, creative
                  development, and comprehensive support systems for children
                </p>
                <div className="flex flex-wrap gap-4 mb-8">
                  <button
                    onClick={() => scrollToSection("project-bachpan")}
                    className="bg-white bg-opacity-20 backdrop-blur-sm rounded-lg px-4 py-2 hover:bg-opacity-30 transition-all duration-300 hover:scale-105 cursor-pointer"
                  >
                    <span className="text-white font-semibold">
                      Project Bachpan
                    </span>
                  </button>
                  <button
                    onClick={() => scrollToSection("project-raah")}
                    className="bg-white bg-opacity-20 backdrop-blur-sm rounded-lg px-4 py-2 hover:bg-opacity-30 transition-all duration-300 hover:scale-105 cursor-pointer"
                  >
                    <span className="text-white font-semibold">
                      Project Raah
                    </span>
                  </button>
                </div>
              </div>
              <div className="relative">
                <div className="transform rotate-3 hover:rotate-0 transition-transform duration-500">
                  <img
                    src="/education-hero.jpg"
                    alt="Education Programs"
<<<<<<< HEAD
                    className="rounded-xl shadow-2xl border-4 border-white/20 object-cover"
                  />
                </div>
                <div className="absolute -bottom-4 -left-4 md:-bottom-12 md:-left-16 transform -rotate-6">
                  <img
                    src="/thumbnail.jpeg"
                    alt="Education thumbnail"
                    className="rounded-lg shadow-lg border-4 border-white/30 object-cover h-[8rem] md:h-[11rem] w-full"
=======
                    className="rounded-xl shadow-2xl border-4 border-white/20 object-cover w-full h-auto max-h-72 md:max-h-none"
                  />
                </div>
                <div className="absolute -bottom-6 left-0 md:-bottom-12 md:-left-16 transform -rotate-6 w-32 h-28 md:w-auto md:h-[11rem]">
                  <img
                    src="/thumbnail.jpeg"
                    alt="Education thumbnail"
                    className="rounded-lg shadow-lg border-4 border-white/30 object-cover w-full h-full"
>>>>>>> bb1c5882
                  />
                </div>
              </div>
            </div>
          </div>
        </div>

        {/* Decorative elements */}
        <div className="absolute top-0 right-0 w-64 h-64 bg-yellow-300 rounded-full mix-blend-multiply filter blur-xl opacity-30 animate-pulse"></div>
        <div className="absolute bottom-0 left-0 w-96 h-96 bg-purple-300 rounded-full mix-blend-multiply filter blur-xl opacity-20 animate-pulse delay-1000"></div>
      </div>

      {/* Overall Impact */}
      <div className="bg-gradient-to-br from-warm-light-blue/20 to-fresh-green/20 rounded-2xl p-8 md:p-12 mb-16">
        <div className="text-center mb-12">
          <h2 className="text-3xl md:text-4xl font-bold text-primary-blue mb-6">
            Changing Lives Through Education
          </h2>
          <div className="w-24 h-1 bg-gradient-to-br from-green-500 via-teal-400 to-blue-600 mx-auto mb-6"></div>
          <p className="text-lg text-dark-gray max-w-3xl mx-auto">
            Through our comprehensive education programs, we have successfully
            reached hundreds of children, providing quality education, creative
            development, and sustainable learning solutions.
          </p>
        </div>

<<<<<<< HEAD
        <div className="grid grid-cols-1 md:grid-cols-4 gap-6">
=======
        <div className="grid grid-cols-1 sm:grid-cols-2 md:grid-cols-4 gap-4 md:gap-6">
>>>>>>> bb1c5882
          {overallImpact.map((stat, index) => (
            <div
              key={index}
              className="text-center bg-white rounded-xl p-4 md:p-6 shadow-lg hover:shadow-xl transition-all duration-300 hover:scale-105"
            >
              <div className="text-2xl md:text-4xl mb-2">{stat.icon}</div>
              <div className="text-base md:text-2xl font-bold text-primary-blue mb-1">{stat.number}</div>
              <div className="text-xs md:text-base text-dark-gray font-medium">{stat.label}</div>
            </div>
          ))}
        </div>
      </div>

      {/* Project Components with IDs */}
      <div id="project-bachpan">
        <Bachpan />
      </div>
      <div id="project-raah">
        <Raah />
      </div>

      {/* Our Approach */}
      <div className="bg-white rounded-2xl shadow-xl p-8 md:p-12 mb-16">
        <div className="text-center mb-12">
          <h2 className="text-3xl md:text-4xl font-bold text-blue-700 mb-6">
            Our Approach to Education
          </h2>
          <div className="w-24 h-1 bg-gradient-to-r from-blue-500 to-purple-600 mx-auto mb-6"></div>
        </div>

        <div className="relative">
          <div className="absolute left-1/2 transform -translate-x-1/2 h-full w-1 bg-gradient-to-b from-blue-500 to-purple-600 rounded-full hidden md:block"></div>

          <div className="space-y-12">
            {[
              {
                step: "01",
                title: "Community Assessment",
                description:
                  "We work directly with communities to identify educational challenges and understand local learning needs and cultural contexts.",
                image: "Community education assessment",
                icon: "🏘️",
              },
              {
                step: "02",
                title: "Program Development",
                description:
                  "Comprehensive educational programs that include creative kits, teacher training, and age-appropriate learning materials.",
                image: "Educational program development",
                icon: "📚",
              },
              {
                step: "03",
                title: "Implementation & Support",
                description:
                  "Focus on long-term sustainability through local capacity building, teacher training, and ongoing monitoring and support.",
                image: "Sustainable education program",
                icon: "🔄 ",
              },
            ].map((process, index) => (
              <div
                key={index}
<<<<<<< HEAD
                className={`flex flex-col items-center gap-8 ${
=======
                className={`flex flex-col items-center gap-4 md:gap-8 ${
>>>>>>> bb1c5882
                  index % 2 === 0 ? "md:flex-row" : "md:flex-row-reverse"
                }`}
              >
                <div className="flex-1">
                  <div className="bg-gradient-to-br from-warm-light-blue/20 to-fresh-green/20  rounded-xl p-6">
                    <div className="flex items-center gap-4 mb-4">
                      <div className="bg-gradient-to-r from-fresh-green to-primary-blue text-white rounded-full w-12 h-12 flex items-center justify-center font-bold">
                        {process.step}
                      </div>
                      <h3 className="text-xl font-bold text-primary-blue  dark:text-warm-light-blue">
                        {process.title}
                      </h3>
                    </div>
                    <p className="text-dark-gray leading-relaxed">
                      {process.description}
                    </p>
                  </div>
                </div>
                <div className="flex-1 w-full">
                  <ImagePlaceholder
                    text={process.image}
                    width="100%"
                    height="200px"
                    className="rounded-xl shadow-lg"
                  />
                </div>
              </div>
            ))}
          </div>
        </div>
      </div>

      {/* Get Involved Section */}
      <div className="mb-16">
        <div className="text-center mb-12">
          <h2 className="text-3xl md:text-4xl font-bold text-primary-blue mb-6">
            Get Involved
          </h2>
          <div className="w-24 h-1 bg-gradient-to-r from-fresh-green to-primary-blue mx-auto mb-6"></div>
          <p className="text-lg text-dark-gray dark:text-gray-200 leading-relaxed">
            Join us in supporting migrant children's education. Together, we can
            ensure no child is left behind due to geographical mobility.
            Together we can create a brighter futrue where every child has
            access to quality education and opportunities for creative
            development.
          </p>
        </div>

        <div className="grid md:grid-cols-2 gap-8">
          {getInvolvedOptions.map((option, index) => (
            <div
              key={index}
              className="bg-white rounded-xl shadow-lg overflow-hidden hover:shadow-xl transition-all duration-300 hover:scale-105"
            >
              <div className={`bg-gradient-to-r ${option.accent} p-6`}>
                <h3 className="text-2xl font-bold text-white mb-2">
                  {option.title}
                </h3>
              </div>
              <div className="p-6">
                <p className="text-dark-gray leading-relaxed mb-6">
                  {option.description}
                </p>
                <Button
                  className={`w-full py-3 text-lg font-semibold bg-gradient-to-r ${option.accent} text-white hover:shadow-lg hover:scale-105 hover:brightness-110 transition-all duration-300 transform`}
                  onClick={() => {
                    if (option.buttonText === "Become a Partner") {
                      navigate("/partner-with-us");
                    } else if (option.buttonText === "Join as Volunteer") {
                      navigate("/get-involved");
                    }
                  }}
                >
                  {option.buttonText}
                </Button>
              </div>
            </div>
          ))}
        </div>
      </div>
    </div>
  );
};

export default Education;<|MERGE_RESOLUTION|>--- conflicted
+++ resolved
@@ -91,7 +91,6 @@
                   <img
                     src="/education-hero.jpg"
                     alt="Education Programs"
-<<<<<<< HEAD
                     className="rounded-xl shadow-2xl border-4 border-white/20 object-cover"
                   />
                 </div>
@@ -100,16 +99,6 @@
                     src="/thumbnail.jpeg"
                     alt="Education thumbnail"
                     className="rounded-lg shadow-lg border-4 border-white/30 object-cover h-[8rem] md:h-[11rem] w-full"
-=======
-                    className="rounded-xl shadow-2xl border-4 border-white/20 object-cover w-full h-auto max-h-72 md:max-h-none"
-                  />
-                </div>
-                <div className="absolute -bottom-6 left-0 md:-bottom-12 md:-left-16 transform -rotate-6 w-32 h-28 md:w-auto md:h-[11rem]">
-                  <img
-                    src="/thumbnail.jpeg"
-                    alt="Education thumbnail"
-                    className="rounded-lg shadow-lg border-4 border-white/30 object-cover w-full h-full"
->>>>>>> bb1c5882
                   />
                 </div>
               </div>
@@ -136,11 +125,7 @@
           </p>
         </div>
 
-<<<<<<< HEAD
-        <div className="grid grid-cols-1 md:grid-cols-4 gap-6">
-=======
         <div className="grid grid-cols-1 sm:grid-cols-2 md:grid-cols-4 gap-4 md:gap-6">
->>>>>>> bb1c5882
           {overallImpact.map((stat, index) => (
             <div
               key={index}
@@ -203,11 +188,7 @@
             ].map((process, index) => (
               <div
                 key={index}
-<<<<<<< HEAD
-                className={`flex flex-col items-center gap-8 ${
-=======
                 className={`flex flex-col items-center gap-4 md:gap-8 ${
->>>>>>> bb1c5882
                   index % 2 === 0 ? "md:flex-row" : "md:flex-row-reverse"
                 }`}
               >
